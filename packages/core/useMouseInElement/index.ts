--- conflicted
+++ resolved
@@ -1,4 +1,6 @@
+import { Fn } from '@vueuse/shared'
 import { ref, Ref, watch } from 'vue-demi'
+import { useEventListener } from '../useEventListener'
 import { ConfigurableWindow, defaultWindow } from '../_configurable'
 
 export interface MouseInElementOptions extends ConfigurableWindow {
@@ -31,7 +33,6 @@
   let stop = () => {}
 
   if (window) {
-<<<<<<< HEAD
     const document = window.document
 
     stop = watch(
@@ -45,20 +46,6 @@
             width,
             height,
           } = ele.getBoundingClientRect()
-=======
-    stop = watch(
-      targetRef,
-      (el, prevEl, onCleanup) => {
-        const moveHandler = (event: MouseEvent | TouchEvent) => {
-          const ele: HTMLElement = el || document.body
-          const {
-            left,
-            top,
-            width,
-            height,
-          } = ele.getBoundingClientRect()
-
->>>>>>> 55adca0a
           if (!(event instanceof MouseEvent) && event.touches.length <= 0)
             return
 
@@ -84,28 +71,15 @@
           }
         }
 
-        document.addEventListener('mousemove', moveHandler)
-<<<<<<< HEAD
-        if (touch)
-          document.addEventListener('touchmove', moveHandler)
-
-        onCleanup(() => {
-          document.removeEventListener('mousemove', moveHandler)
-          if (touch)
-            document.removeEventListener('touchmove', moveHandler)
-=======
+        const disposables: Fn[] = []
+        disposables.push(useEventListener('mousemove', moveHandler))
         if (touch) {
-          document.addEventListener('touchstart', moveHandler)
-          document.addEventListener('touchmove', moveHandler)
+          disposables.push(useEventListener('touchstart', moveHandler))
+          disposables.push(useEventListener('touchmove', moveHandler))
         }
 
         onCleanup(() => {
-          document.removeEventListener('mousemove', moveHandler)
-          if (touch) {
-            document.removeEventListener('touchstart', moveHandler)
-            document.removeEventListener('touchmove', moveHandler)
-          }
->>>>>>> 55adca0a
+          disposables.forEach(f => f())
         })
       },
       { immediate: true },
