--- conflicted
+++ resolved
@@ -5,12 +5,8 @@
 import prettier from 'prettier'
 import YAML from 'js-yaml'
 import Git from 'simple-git'
-<<<<<<< HEAD
 import type { PackageIndexes, VueUseFunction } from '@vueuse/metadata'
-=======
 import { $fetch } from 'ohmyfetch'
-import { ecosystemFunctions } from '../meta/ecosystem-functions'
->>>>>>> da303a23
 import { packages } from '../meta/packages'
 import { getCategories } from '../packages/metadata/utils'
 
